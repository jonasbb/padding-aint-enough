[package]
name = "taskmanager"
version = "0.1.0"
authors = ["Jonas Bushart <jonas@bushart.org>"]

[dependencies]
chrono = "0.4.4"
diesel = { version = "1.3.2", features = ["chrono", "postgres"] }
diesel-derive-enum = { version = "0.4.4", features = ["postgres"] }
encrypted-dns = { path = ".." }
env_logger = "0.5.10"
failure = "0.1.1"
lazy_static = "1.0.1"
log = "0.4.3"
misc_utils = "2.0.0"
rayon = "1.0.1"
sequences = { path = "../sequences" }
serde = "1.0.70"
serde_derive = "1.0.70"
<<<<<<< HEAD
structopt = "0.2.11"
toml = "0.4.6"
=======
structopt = "0.2.10"
toml = "0.4.8"
>>>>>>> 603cd225
<|MERGE_RESOLUTION|>--- conflicted
+++ resolved
@@ -17,10 +17,5 @@
 sequences = { path = "../sequences" }
 serde = "1.0.70"
 serde_derive = "1.0.70"
-<<<<<<< HEAD
 structopt = "0.2.11"
-toml = "0.4.6"
-=======
-structopt = "0.2.10"
-toml = "0.4.8"
->>>>>>> 603cd225
+toml = "0.4.8"