[package]
authors = ["Jonas Bushart <jonas@bushart.org>"]
edition = "2018"
name = "sequences"
version = "0.1.0"

[features]
read_pcap = ["etherparse", "itertools", "pcap-parser", "rustls"]

[[bench]]
harness = false
name = "take_smallest"

[[bench]]
harness = false
name = "u8_abs"

[dependencies]
anyhow = "1.0.37"
chrono = "0.4.19"
dashmap = "4.0.1"
dnstap = {path = "../dnstap"}
etherparse = {version = "0.9.0", optional = true}
fnv = "1.0.7"
internment = {version = "0.4.1", features = ["serde"]}
itertools = {version = "0.10.0", optional = true}
log = "0.4.11"
misc_utils = "4.0.0"
num-traits = "0.2.14"
once_cell = "1.5.2"
ordered-float = {version = "2.0.1", features = ["serde"]}
pcap-parser = {version = "0.9.3", features = ["data"], optional = true}
<<<<<<< HEAD
rand = "0.8.0"
rand_xorshift = "0.2.0"
=======
rand = "0.7.3"
rand_xorshift = "0.3.0"
>>>>>>> fdb73258
rayon = "1.5.0"
rustls = {version = "0.19.0", optional = true}
serde = {version = "1.0.118", features = ["derive"]}
serde_json = "1.0.61"
serde_with = {version = "1.6.0", features = ["chrono"]}
string_cache = "0.8.1"

[dev-dependencies]
criterion = "0.3.3"
min-max-heap = "1.3.0"
pretty_assertions = "0.6.1"<|MERGE_RESOLUTION|>--- conflicted
+++ resolved
@@ -30,13 +30,8 @@
 once_cell = "1.5.2"
 ordered-float = {version = "2.0.1", features = ["serde"]}
 pcap-parser = {version = "0.9.3", features = ["data"], optional = true}
-<<<<<<< HEAD
 rand = "0.8.0"
-rand_xorshift = "0.2.0"
-=======
-rand = "0.7.3"
 rand_xorshift = "0.3.0"
->>>>>>> fdb73258
 rayon = "1.5.0"
 rustls = {version = "0.19.0", optional = true}
 serde = {version = "1.0.118", features = ["derive"]}
